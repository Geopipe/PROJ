/******************************************************************************
 *
 * Project:  PROJ
 * Purpose:  Test pj_transform() legacy interface
 * Author:   Even Rouault <even dot rouault at spatialys dot com>
 *
 ******************************************************************************
 * Copyright (c) 2018, Even Rouault <even dot rouault at spatialys dot com>
 *
 * Permission is hereby granted, free of charge, to any person obtaining a
 * copy of this software and associated documentation files (the "Software"),
 * to deal in the Software without restriction, including without limitation
 * the rights to use, copy, modify, merge, publish, distribute, sublicense,
 * and/or sell copies of the Software, and to permit persons to whom the
 * Software is furnished to do so, subject to the following conditions:
 *
 * The above copyright notice and this permission notice shall be included
 * in all copies or substantial portions of the Software.
 *
 * THE SOFTWARE IS PROVIDED "AS IS", WITHOUT WARRANTY OF ANY KIND, EXPRESS
 * OR IMPLIED, INCLUDING BUT NOT LIMITED TO THE WARRANTIES OF MERCHANTABILITY,
 * FITNESS FOR A PARTICULAR PURPOSE AND NONINFRINGEMENT. IN NO EVENT SHALL
 * THE AUTHORS OR COPYRIGHT HOLDERS BE LIABLE FOR ANY CLAIM, DAMAGES OR OTHER
 * LIABILITY, WHETHER IN AN ACTION OF CONTRACT, TORT OR OTHERWISE, ARISING
 * FROM, OUT OF OR IN CONNECTION WITH THE SOFTWARE OR THE USE OR OTHER
 * DEALINGS IN THE SOFTWARE.
 ****************************************************************************/

#define ACCEPT_USE_OF_DEPRECATED_PROJ_API_H

#include "gtest_include.h"
#include <memory>

// PROJ include order is sensitive
// clang-format off
#include <proj.h>
#include "proj_internal.h"
#include <proj_api.h>
// clang-format on

namespace {

// ---------------------------------------------------------------------------

TEST(pj_transform_test, longlat_to_longlat) {
    auto src = pj_init_plus("+proj=longlat +datum=WGS84");
    auto dst = pj_init_plus("+proj=longlat +datum=WGS84");
    double x = 2 * DEG_TO_RAD;
    double y = 49 * DEG_TO_RAD;
    EXPECT_EQ(pj_transform(src, dst, 1, 0, &x, &y, nullptr), 0);
    EXPECT_EQ(x, 2 * DEG_TO_RAD);
    EXPECT_EQ(y, 49 * DEG_TO_RAD);

    x = 182 * DEG_TO_RAD;
    EXPECT_EQ(pj_transform(src, dst, 1, 0, &x, &y, nullptr), 0);
    EXPECT_EQ(x, 182 * DEG_TO_RAD);
    EXPECT_EQ(y, 49 * DEG_TO_RAD);

    pj_free(src);
    pj_free(dst);
}

// ---------------------------------------------------------------------------

TEST(pj_transform_test, longlat_to_proj) {
    auto src = pj_init_plus("+proj=longlat +datum=WGS84");
    auto dst = pj_init_plus("+proj=utm +zone=31 +datum=WGS84");
    double x = 3 * DEG_TO_RAD;
    double y = 0 * DEG_TO_RAD;
    EXPECT_EQ(pj_transform(src, dst, 1, 0, &x, &y, nullptr), 0);
    EXPECT_NEAR(x, 500000, 1e-8);
    EXPECT_NEAR(y, 0, 1e-8);
    pj_free(src);
    pj_free(dst);
}

// ---------------------------------------------------------------------------

TEST(pj_transform_test, longlat_to_proj_tometer) {
    auto src = pj_init_plus("+proj=longlat +datum=WGS84");
    auto dst = pj_init_plus("+proj=utm +zone=31 +datum=WGS84 +to_meter=1000");
    double x = 3 * DEG_TO_RAD;
    double y = 0 * DEG_TO_RAD;
    EXPECT_EQ(pj_transform(src, dst, 1, 0, &x, &y, nullptr), 0);
    EXPECT_NEAR(x, 500, 1e-8);
    EXPECT_NEAR(y, 0, 1e-8);
    pj_free(src);
    pj_free(dst);
}

// ---------------------------------------------------------------------------

TEST(pj_transform_test, proj_to_longlat) {
    auto src = pj_init_plus("+proj=utm +zone=31 +datum=WGS84");
    auto dst = pj_init_plus("+proj=longlat +datum=WGS84");
    double x = 500000;
    double y = 0;
    EXPECT_EQ(pj_transform(src, dst, 1, 0, &x, &y, nullptr), 0);
    EXPECT_NEAR(x, 3 * DEG_TO_RAD, 1e-12);
    EXPECT_NEAR(y, 0 * DEG_TO_RAD, 1e-12);
    pj_free(src);
    pj_free(dst);
}

// ---------------------------------------------------------------------------

TEST(pj_transform_test, proj_to_proj) {
    auto src = pj_init_plus("+proj=utm +zone=31 +datum=WGS84");
    auto dst = pj_init_plus("+proj=utm +zone=31 +datum=WGS84");
    double x = 500000;
    double y = 0;
    EXPECT_EQ(pj_transform(src, dst, 1, 0, &x, &y, nullptr), 0);
    EXPECT_NEAR(x, 500000, 1e-8);
    EXPECT_NEAR(y, 0, 1e-8);
    pj_free(src);
    pj_free(dst);
}

// ---------------------------------------------------------------------------

TEST(pj_transform_test, longlat_to_geocent) {
    auto src = pj_init_plus("+proj=longlat +R=2");
    auto dst = pj_init_plus("+proj=geocent +R=2");
    double x = 0;
    double y = 0;
    double z = 0;
    EXPECT_EQ(pj_transform(src, dst, 1, 0, &x, &y, &z), 0);
    EXPECT_NEAR(x, 2, 1e-8);
    EXPECT_NEAR(y, 0, 1e-8);
    EXPECT_NEAR(z, 0, 1e-8);

    x = 90 * DEG_TO_RAD;
    y = 0;
    z = 0;
    EXPECT_EQ(pj_transform(src, dst, 1, 0, &x, &y, &z), 0);
    EXPECT_NEAR(x, 0, 1e-8);
    EXPECT_NEAR(y, 2, 1e-8);
    EXPECT_NEAR(z, 0, 1e-8);

    x = 0;
    y = 90 * DEG_TO_RAD;
    z = 0.1;
    EXPECT_EQ(pj_transform(src, dst, 1, 0, &x, &y, &z), 0);
    EXPECT_NEAR(x, 0, 1e-8);
    EXPECT_NEAR(y, 0, 1e-8);
    EXPECT_NEAR(z, 2 + 0.1, 1e-8);

    pj_free(src);
    pj_free(dst);
}

// ---------------------------------------------------------------------------

TEST(pj_transform_test, longlat_to_geocent_to_meter) {
    auto src = pj_init_plus("+proj=longlat +R=2");
    auto dst = pj_init_plus("+proj=geocent +R=2 +to_meter=1000");
    double x = 0;
    double y = 0;
    double z = 0;
    EXPECT_EQ(pj_transform(src, dst, 1, 0, &x, &y, &z), 0);
    EXPECT_NEAR(x, 2e-3, 1e-8);
    EXPECT_NEAR(y, 0, 1e-8);
    EXPECT_NEAR(z, 0, 1e-8);
    pj_free(src);
    pj_free(dst);
}

// ---------------------------------------------------------------------------

TEST(pj_transform_test, geocent_to_longlat) {
    auto src = pj_init_plus("+proj=geocent +R=2");
    auto dst = pj_init_plus("+proj=longlat +R=2");
    double x = 0;
    double y = 2;
    double z = 0;
    EXPECT_EQ(pj_transform(src, dst, 1, 0, &x, &y, &z), 0);
    EXPECT_NEAR(x, 90 * DEG_TO_RAD, 1e-12) << x / DEG_TO_RAD;
    EXPECT_NEAR(y, 0, 1e-12) << y / DEG_TO_RAD;
    EXPECT_NEAR(z, 0, 1e-12);

    pj_free(src);
    pj_free(dst);
}

// ---------------------------------------------------------------------------

TEST(pj_transform_test, geocent_to_meter_to_longlat) {
    auto src = pj_init_plus("+proj=geocent +to_meter=1000 +R=2");
    auto dst = pj_init_plus("+proj=longlat +R=2");
    double x = 0;
    double y = 2e-3;
    double z = 0;
    EXPECT_EQ(pj_transform(src, dst, 1, 0, &x, &y, &z), 0);
    EXPECT_NEAR(x, 90 * DEG_TO_RAD, 1e-12) << x / DEG_TO_RAD;
    EXPECT_NEAR(y, 0, 1e-12) << y / DEG_TO_RAD;
    EXPECT_NEAR(z, 0, 1e-12);
    pj_free(src);
    pj_free(dst);
}

// ---------------------------------------------------------------------------

TEST(pj_transform_test, pm) {
    auto src = pj_init_plus("+proj=longlat +pm=3 +datum=WGS84");
    auto dst = pj_init_plus("+proj=longlat +pm=1 +datum=WGS84");
    double x = 2 * DEG_TO_RAD;
    double y = 49 * DEG_TO_RAD;
    EXPECT_EQ(pj_transform(src, dst, 1, 0, &x, &y, nullptr), 0);
    EXPECT_NEAR(x, (2 + 3 - 1) * DEG_TO_RAD, 1e-12) << x / DEG_TO_RAD;
    EXPECT_EQ(y, 49 * DEG_TO_RAD) << y / DEG_TO_RAD;
    pj_free(src);
    pj_free(dst);
}

// ---------------------------------------------------------------------------

TEST(pj_transform_test, longlat_geoc_to_longlat) {
    auto src = pj_init_plus("+proj=longlat +geoc +datum=WGS84");
    auto dst = pj_init_plus("+proj=longlat +datum=WGS84");
    double x = 2 * DEG_TO_RAD;
    double y = 49 * DEG_TO_RAD;
    EXPECT_EQ(pj_transform(src, dst, 1, 0, &x, &y, nullptr), 0);
    EXPECT_NEAR(x, 2 * DEG_TO_RAD, 1e-12) << x / DEG_TO_RAD;
    EXPECT_NEAR(y, 48.809360314691766 * DEG_TO_RAD, 1e-12) << y / DEG_TO_RAD;
    pj_free(src);
    pj_free(dst);
}

// ---------------------------------------------------------------------------

TEST(pj_transform_test, longlat_to_longlat_geoc) {
    auto src = pj_init_plus("+proj=longlat +datum=WGS84");
    auto dst = pj_init_plus("+proj=longlat +geoc +datum=WGS84");
    double x = 2 * DEG_TO_RAD;
    double y = 48.809360314691766 * DEG_TO_RAD;
    EXPECT_EQ(pj_transform(src, dst, 1, 0, &x, &y, nullptr), 0);
    EXPECT_NEAR(x, 2 * DEG_TO_RAD, 1e-12) << x / DEG_TO_RAD;
    EXPECT_NEAR(y, 49 * DEG_TO_RAD, 1e-12) << y / DEG_TO_RAD;
    pj_free(src);
    pj_free(dst);
}

// ---------------------------------------------------------------------------

TEST(pj_transform_test, ellps_to_ellps_noop) {
    auto src = pj_init_plus("+proj=longlat +ellps=clrk66");
    auto dst = pj_init_plus("+proj=longlat +ellps=WGS84");
    double x = 2 * DEG_TO_RAD;
    double y = 49 * DEG_TO_RAD;
    EXPECT_EQ(pj_transform(src, dst, 1, 0, &x, &y, nullptr), 0);
    EXPECT_NEAR(x, 2 * DEG_TO_RAD, 1e-12) << x / DEG_TO_RAD;
    EXPECT_NEAR(y, 49 * DEG_TO_RAD, 1e-12) << y / DEG_TO_RAD;
    pj_free(src);
    pj_free(dst);
}

// ---------------------------------------------------------------------------

TEST(pj_transform_test, towgs84_3param_noop) {
    auto src = pj_init_plus("+proj=longlat +ellps=WGS84 +towgs84=1,2,3");
    auto dst = pj_init_plus("+proj=longlat +ellps=WGS84 +towgs84=1,2,3");
    double x = 2 * DEG_TO_RAD;
    double y = 49 * DEG_TO_RAD;
    double z = 10;
    EXPECT_EQ(pj_transform(src, dst, 1, 0, &x, &y, &z), 0);
    EXPECT_NEAR(x, 2 * DEG_TO_RAD, 1e-12) << x / DEG_TO_RAD;
    EXPECT_NEAR(y, 49 * DEG_TO_RAD, 1e-12) << y / DEG_TO_RAD;
    EXPECT_NEAR(z, 10, 1e-8);
    pj_free(src);
    pj_free(dst);
}

// ---------------------------------------------------------------------------

TEST(pj_transform_test, towgs84_7param_noop) {
    auto src =
        pj_init_plus("+proj=longlat +ellps=WGS84 +towgs84=1,2,3,4,5,6,7");
    auto dst =
        pj_init_plus("+proj=longlat +ellps=WGS84 +towgs84=1,2,3,4,5,6,7");
    double x = 2 * DEG_TO_RAD;
    double y = 49 * DEG_TO_RAD;
    double z = 10;
    EXPECT_EQ(pj_transform(src, dst, 1, 0, &x, &y, &z), 0);
    EXPECT_NEAR(x, 2 * DEG_TO_RAD, 1e-12) << x / DEG_TO_RAD;
    EXPECT_NEAR(y, 49 * DEG_TO_RAD, 1e-12) << y / DEG_TO_RAD;
    EXPECT_NEAR(z, 10, 1e-8);
    pj_free(src);
    pj_free(dst);
}

// ---------------------------------------------------------------------------

TEST(pj_transform_test, longlat_towgs84_3param_to_datum) {
    auto src = pj_init_plus("+proj=longlat +ellps=WGS84 +towgs84=0,1,0");
    auto dst = pj_init_plus("+proj=longlat +datum=WGS84");
    double x = 90 * DEG_TO_RAD;
    double y = 0 * DEG_TO_RAD;
    double z = 10;
    EXPECT_EQ(pj_transform(src, dst, 1, 0, &x, &y, &z), 0);
    EXPECT_NEAR(x, 90 * DEG_TO_RAD, 1e-12) << x / DEG_TO_RAD;
    EXPECT_NEAR(y, 0 * DEG_TO_RAD, 1e-12) << y / DEG_TO_RAD;
    EXPECT_NEAR(z, 10 + 1, 1e-8);
    pj_free(src);
    pj_free(dst);
}

// ---------------------------------------------------------------------------

TEST(pj_transform_test, longlat_towgs84_3param_to_datum_no_z) {
    auto src = pj_init_plus("+proj=longlat +ellps=WGS84 +towgs84=0,1,0");
    auto dst = pj_init_plus("+proj=longlat +datum=WGS84");
    double x = 90 * DEG_TO_RAD;
    double y = 0 * DEG_TO_RAD;
    EXPECT_EQ(pj_transform(src, dst, 1, 0, &x, &y, nullptr), 0);
    EXPECT_NEAR(x, 90 * DEG_TO_RAD, 1e-12) << x / DEG_TO_RAD;
    EXPECT_NEAR(y, 0 * DEG_TO_RAD, 1e-12) << y / DEG_TO_RAD;
    pj_free(src);
    pj_free(dst);
}

// ---------------------------------------------------------------------------

TEST(pj_transform_test, longlat_towgs84_7param_to_datum) {
    auto src =
        pj_init_plus("+proj=longlat +ellps=WGS84 +towgs84=0,1,0,0,0,0,0.5");
    auto dst = pj_init_plus("+proj=longlat +datum=WGS84");
    double x = 90 * DEG_TO_RAD;
    double y = 0 * DEG_TO_RAD;
    double z = 10;
    EXPECT_EQ(pj_transform(src, dst, 1, 0, &x, &y, &z), 0);
    EXPECT_NEAR(x, 90 * DEG_TO_RAD, 1e-12) << x / DEG_TO_RAD;
    EXPECT_NEAR(y, 0 * DEG_TO_RAD, 1e-12) << y / DEG_TO_RAD;
    EXPECT_NEAR(z, 14.189073500223458, 1e-8);
    pj_free(src);
    pj_free(dst);
}

// ---------------------------------------------------------------------------

TEST(pj_transform_test, datum_to_longlat_towgs84_3param) {
    auto src = pj_init_plus("+proj=longlat +datum=WGS84");
    auto dst = pj_init_plus("+proj=longlat +ellps=WGS84 +towgs84=0,1,0");
    double x = 90 * DEG_TO_RAD;
    double y = 0 * DEG_TO_RAD;
    double z = 10 + 1;
    EXPECT_EQ(pj_transform(src, dst, 1, 0, &x, &y, &z), 0);
    EXPECT_NEAR(x, 90 * DEG_TO_RAD, 1e-12) << x / DEG_TO_RAD;
    EXPECT_NEAR(y, 0 * DEG_TO_RAD, 1e-12) << y / DEG_TO_RAD;
    EXPECT_NEAR(z, 10, 1e-8);
    pj_free(src);
    pj_free(dst);
}

// ---------------------------------------------------------------------------

TEST(pj_transform_test, datum_to_longlat_towgs84_7param) {
    auto src = pj_init_plus("+proj=longlat +datum=WGS84");
    auto dst =
        pj_init_plus("+proj=longlat +ellps=WGS84 +towgs84=0,1,0,0,0,0,0.5");
    double x = 90 * DEG_TO_RAD;
    double y = 0 * DEG_TO_RAD;
    double z = 14.189073500223458;
    EXPECT_EQ(pj_transform(src, dst, 1, 0, &x, &y, &z), 0);
    EXPECT_NEAR(x, 90 * DEG_TO_RAD, 1e-12) << x / DEG_TO_RAD;
    EXPECT_NEAR(y, 0 * DEG_TO_RAD, 1e-12) << y / DEG_TO_RAD;
    EXPECT_NEAR(z, 10, 1e-8);
    pj_free(src);
    pj_free(dst);
}

// ---------------------------------------------------------------------------

TEST(pj_transform_test, ellps_grs80_towgs84_to_datum_wgs84) {
    auto src = pj_init_plus("+proj=longlat +ellps=GRS80 +towgs84=0,0,0");
    auto dst = pj_init_plus("+proj=longlat +datum=WGS84");
    double x = 2 * DEG_TO_RAD;
    double y = 49 * DEG_TO_RAD;
    double z = 10;
    EXPECT_EQ(pj_transform(src, dst, 1, 0, &x, &y, &z), 0);
    EXPECT_NEAR(x, 2 * DEG_TO_RAD, 1e-15) << x / DEG_TO_RAD;
    EXPECT_NEAR(y, 49 * DEG_TO_RAD, 1e-15) << y / DEG_TO_RAD;
    EXPECT_NEAR(z, 10, 1e-8);
    pj_free(src);
    pj_free(dst);
}

// ---------------------------------------------------------------------------

TEST(pj_transform_test, longlat_nadgrids_to_datum) {
    auto src = pj_init_plus("+proj=longlat +ellps=clrk66 +nadgrids=conus");
    auto dst = pj_init_plus("+proj=longlat +datum=NAD83");
    double x = -100 * DEG_TO_RAD;
    double y = 40 * DEG_TO_RAD;
    double z = 10;
    int ret = pj_transform(src, dst, 1, 0, &x, &y, &z);
    EXPECT_TRUE(ret == 0 || ret == PJD_ERR_FAILED_TO_LOAD_GRID);
    if (ret == 0) {
        EXPECT_NEAR(x, -100.00040583667015 * DEG_TO_RAD, 1e-12)
            << x / DEG_TO_RAD;
        EXPECT_NEAR(y, 40.000005895651363 * DEG_TO_RAD, 1e-12)
            << y / DEG_TO_RAD;
        EXPECT_NEAR(z, 10.000043224543333, 1e-8);
    }
    pj_free(src);
    pj_free(dst);
}

// ---------------------------------------------------------------------------

TEST(pj_transform_test, nadgrids_noop) {
    auto src = pj_init_plus("+proj=longlat +ellps=clrk66 +nadgrids=conus");
    auto dst = pj_init_plus("+proj=longlat +ellps=clrk66 +nadgrids=conus");
    double x = -100 * DEG_TO_RAD;
    double y = 40 * DEG_TO_RAD;
    double z = 10;
    int ret = pj_transform(src, dst, 1, 0, &x, &y, &z);
    EXPECT_TRUE(ret == 0);
    if (ret == 0) {
        EXPECT_NEAR(x, -100 * DEG_TO_RAD, 1e-15) << x / DEG_TO_RAD;
        EXPECT_NEAR(y, 40 * DEG_TO_RAD, 1e-15) << y / DEG_TO_RAD;
        EXPECT_NEAR(z, 10, 1e-8);
    }
    pj_free(src);
    pj_free(dst);
}

// ---------------------------------------------------------------------------

TEST(pj_transform_test, datum_to_longlat_nadgrids) {
    auto src = pj_init_plus("+proj=longlat +datum=NAD83");
    auto dst = pj_init_plus("+proj=longlat +ellps=clrk66 +nadgrids=conus");
    double x = -100.00040583667015 * DEG_TO_RAD;
    double y = 40.000005895651363 * DEG_TO_RAD;
    double z = 10.000043224543333;
    int ret = pj_transform(src, dst, 1, 0, &x, &y, &z);
    EXPECT_TRUE(ret == 0 || ret == PJD_ERR_FAILED_TO_LOAD_GRID);
    if (ret == 0) {
        EXPECT_NEAR(x, -100 * DEG_TO_RAD, 1e-12) << x / DEG_TO_RAD;
        EXPECT_NEAR(y, 40 * DEG_TO_RAD, 1e-12) << y / DEG_TO_RAD;
        EXPECT_NEAR(z, 10, 1e-8);
    }
    pj_free(src);
    pj_free(dst);
}

// ---------------------------------------------------------------------------

TEST(pj_transform_test, long_wrap) {
    auto src = pj_init_plus("+proj=longlat +datum=WGS84");
    auto dst = pj_init_plus("+proj=longlat +datum=WGS84 +lon_wrap=180");
    double x = -1 * DEG_TO_RAD;
    double y = 0 * DEG_TO_RAD;
    EXPECT_EQ(pj_transform(src, dst, 1, 0, &x, &y, nullptr), 0);
    EXPECT_NEAR(x, 359 * DEG_TO_RAD, 1e-12) << x / DEG_TO_RAD;
    EXPECT_NEAR(y, 0 * DEG_TO_RAD, 1e-12) << y / DEG_TO_RAD;
    pj_free(src);
    pj_free(dst);
}

// ---------------------------------------------------------------------------

TEST(pj_transform_test, src_vto_meter) {
    auto src = pj_init_plus("+proj=longlat +datum=WGS84 +vto_meter=1000");
    auto dst = pj_init_plus("+proj=longlat +datum=WGS84");
    double x = 2 * DEG_TO_RAD;
    double y = 49 * DEG_TO_RAD;
    double z = 1;
    EXPECT_EQ(pj_transform(src, dst, 1, 0, &x, &y, &z), 0);
    EXPECT_NEAR(x, 2 * DEG_TO_RAD, 1e-12) << x / DEG_TO_RAD;
    EXPECT_NEAR(y, 49 * DEG_TO_RAD, 1e-12) << y / DEG_TO_RAD;
    EXPECT_NEAR(z, 1000, 1e-8);
    pj_free(src);
    pj_free(dst);
}

// ---------------------------------------------------------------------------

TEST(pj_transform_test, dest_vto_meter) {
    auto src = pj_init_plus("+proj=longlat +datum=WGS84");
    auto dst = pj_init_plus("+proj=longlat +datum=WGS84 +vto_meter=1000");
    double x = 2 * DEG_TO_RAD;
    double y = 49 * DEG_TO_RAD;
    double z = 1000;
    EXPECT_EQ(pj_transform(src, dst, 1, 0, &x, &y, &z), 0);
    EXPECT_NEAR(x, 2 * DEG_TO_RAD, 1e-12) << x / DEG_TO_RAD;
    EXPECT_NEAR(y, 49 * DEG_TO_RAD, 1e-12) << y / DEG_TO_RAD;
    EXPECT_NEAR(z, 1, 1e-8);
    pj_free(src);
    pj_free(dst);
}

// ---------------------------------------------------------------------------

TEST(pj_transform_test, src_axis_neu_with_z) {
    auto src = pj_init_plus("+proj=longlat +datum=WGS84 +axis=neu");
    auto dst = pj_init_plus("+proj=longlat +datum=WGS84");
    double x = 49 * DEG_TO_RAD;
    double y = 2 * DEG_TO_RAD;
    double z = 1;
    EXPECT_EQ(pj_transform(src, dst, 1, 0, &x, &y, &z), 0);
    EXPECT_NEAR(x, 2 * DEG_TO_RAD, 1e-12) << x / DEG_TO_RAD;
    EXPECT_NEAR(y, 49 * DEG_TO_RAD, 1e-12) << y / DEG_TO_RAD;
    EXPECT_NEAR(z, 1, 1e-8);
    pj_free(src);
    pj_free(dst);
}

// ---------------------------------------------------------------------------

TEST(pj_transform_test, src_axis_neu_without_z) {
    auto src = pj_init_plus("+proj=longlat +datum=WGS84 +axis=neu");
    auto dst = pj_init_plus("+proj=longlat +datum=WGS84");
    double x = 49 * DEG_TO_RAD;
    double y = 2 * DEG_TO_RAD;
    EXPECT_EQ(pj_transform(src, dst, 1, 0, &x, &y, nullptr), 0);
    EXPECT_NEAR(x, 2 * DEG_TO_RAD, 1e-12) << x / DEG_TO_RAD;
    EXPECT_NEAR(y, 49 * DEG_TO_RAD, 1e-12) << y / DEG_TO_RAD;
    pj_free(src);
    pj_free(dst);
}

// ---------------------------------------------------------------------------

TEST(pj_transform_test, src_axis_swd) {
    auto src = pj_init_plus("+proj=longlat +datum=WGS84 +axis=swd");
    auto dst = pj_init_plus("+proj=longlat +datum=WGS84");
    double x = 49 * DEG_TO_RAD;
    double y = 2 * DEG_TO_RAD;
    double z = -1;
    EXPECT_EQ(pj_transform(src, dst, 1, 0, &x, &y, &z), 0);
    EXPECT_NEAR(x, -2 * DEG_TO_RAD, 1e-12) << x / DEG_TO_RAD;
    EXPECT_NEAR(y, -49 * DEG_TO_RAD, 1e-12) << y / DEG_TO_RAD;
    EXPECT_NEAR(z, 1, 1e-8);
    pj_free(src);
    pj_free(dst);
}

// ---------------------------------------------------------------------------

TEST(pj_transform_test, dst_axis_neu) {
    auto src = pj_init_plus("+proj=longlat +datum=WGS84");
    auto dst = pj_init_plus("+proj=longlat +datum=WGS84 +axis=neu");
    double x = 2 * DEG_TO_RAD;
    double y = 49 * DEG_TO_RAD;
    double z = 1;
    EXPECT_EQ(pj_transform(src, dst, 1, 0, &x, &y, &z), 0);
    EXPECT_NEAR(x, 49 * DEG_TO_RAD, 1e-12) << x / DEG_TO_RAD;
    EXPECT_NEAR(y, 2 * DEG_TO_RAD, 1e-12) << y / DEG_TO_RAD;
    EXPECT_NEAR(z, 1, 1e-8);
    pj_free(src);
    pj_free(dst);
}
// ---------------------------------------------------------------------------

TEST(pj_transform_test, dst_axis_swd) {
    auto src = pj_init_plus("+proj=longlat +datum=WGS84");
    auto dst = pj_init_plus("+proj=longlat +datum=WGS84 +axis=swd");
    double x = 2 * DEG_TO_RAD;
    double y = 49 * DEG_TO_RAD;
    double z = 1;
    EXPECT_EQ(pj_transform(src, dst, 1, 0, &x, &y, &z), 0);
    EXPECT_NEAR(x, -49 * DEG_TO_RAD, 1e-12) << x / DEG_TO_RAD;
    EXPECT_NEAR(y, -2 * DEG_TO_RAD, 1e-12) << y / DEG_TO_RAD;
    EXPECT_NEAR(z, -1, 1e-8);
    pj_free(src);
    pj_free(dst);
}

// ---------------------------------------------------------------------------

TEST(pj_transform_test, init_epsg) {
    auto src = pj_init_plus("+init=epsg:4326");
    ASSERT_TRUE(src != nullptr);
    auto dst = pj_init_plus("+init=epsg:32631");
    ASSERT_TRUE(dst != nullptr);
    double x = 3 * DEG_TO_RAD;
    double y = 0 * DEG_TO_RAD;
    EXPECT_EQ(pj_transform(src, dst, 1, 0, &x, &y, nullptr), 0);
    EXPECT_NEAR(x, 500000, 1e-8);
    EXPECT_NEAR(y, 0, 1e-8);
    pj_free(src);
    pj_free(dst);
}

// ---------------------------------------------------------------------------

TEST(proj_api_h, pj_set_searchpath) {

    const char *path = "/i_do/not/exit";
    pj_set_searchpath(1, &path);
    {
        auto info = proj_info();
        EXPECT_EQ(info.path_count, 1U);
        ASSERT_NE(info.paths, nullptr);
        ASSERT_NE(info.paths[0], nullptr);
        EXPECT_EQ(std::string(info.paths[0]), path);
    }

    pj_set_searchpath(0, nullptr);
    {
        auto info = proj_info();
        EXPECT_EQ(info.path_count, 0U);
        EXPECT_EQ(info.paths, nullptr);
    }
}

// ---------------------------------------------------------------------------

TEST(proj_api_h, pj_set_finder) {

    const auto myfinder = [](const char *) -> const char * { return nullptr; };
    pj_set_finder(myfinder);

    pj_set_finder(nullptr);
}

// ---------------------------------------------------------------------------

<<<<<<< HEAD
TEST(proj_api_h, default_fileapi) {
    auto ctx = pj_ctx_alloc();
    auto fid = pj_open_lib(ctx, "proj.db", "rb");
    ASSERT_NE(fid, nullptr);
    char header[6];
    ASSERT_EQ(pj_ctx_fread(ctx, header, 1, 6, fid), 6U);
    ASSERT_TRUE(memcmp(header, "SQLite", 6) == 0);
    ASSERT_EQ(pj_ctx_ftell(ctx, fid), 6);
    ASSERT_EQ(pj_ctx_fseek(ctx, fid, 0, SEEK_SET), 0);
    ASSERT_EQ(pj_ctx_ftell(ctx, fid), 0);
    pj_ctx_fclose(ctx, fid);
    pj_ctx_free(ctx);
}

// ---------------------------------------------------------------------------

struct Spy {
    bool gotInMyFOpen = false;
    bool gotInMyFRead = false;
    bool gotInMyFSeek = false;
    bool gotInMyFTell = false;
    bool gotInMyFClose = false;
};

struct MyFile {
    FILE *fp;
    Spy *spy;
};

static PAFile myFOpen(projCtx ctx, const char *filename, const char *access) {
    FILE *fp = fopen(filename, access);
    if (!fp)
        return nullptr;
    MyFile *myF = new MyFile;
    myF->spy = (Spy *)pj_ctx_get_app_data(ctx);
    myF->spy->gotInMyFOpen = true;
    myF->fp = fp;
    return reinterpret_cast<PAFile>(myF);
}

static size_t myFRead(void *buffer, size_t size, size_t nmemb, PAFile file) {
    MyFile *myF = reinterpret_cast<MyFile *>(file);
    myF->spy->gotInMyFRead = true;
    return fread(buffer, size, nmemb, myF->fp);
}

static int myFSeek(PAFile file, long offset, int whence) {
    MyFile *myF = reinterpret_cast<MyFile *>(file);
    myF->spy->gotInMyFSeek = true;
    return fseek(myF->fp, offset, whence);
}

static long myFTell(PAFile file) {
    MyFile *myF = reinterpret_cast<MyFile *>(file);
    myF->spy->gotInMyFTell = true;
    return ftell(myF->fp);
}

static void myFClose(PAFile file) {
    MyFile *myF = reinterpret_cast<MyFile *>(file);
    myF->spy->gotInMyFClose = true;
    fclose(myF->fp);
    delete myF;
}

TEST(proj_api_h, custom_fileapi) {
    auto ctx = pj_ctx_alloc();
    Spy spy;
    pj_ctx_set_app_data(ctx, &spy);
    projFileAPI myAPI = {myFOpen, myFRead, myFSeek, myFTell, myFClose};
    pj_ctx_set_fileapi(ctx, &myAPI);
    EXPECT_EQ(pj_ctx_get_fileapi(ctx), &myAPI);
    auto fid = pj_open_lib(ctx, "proj.db", "rb");
    ASSERT_NE(fid, nullptr);
    char header[6];
    ASSERT_EQ(pj_ctx_fread(ctx, header, 1, 6, fid), 6U);
    ASSERT_TRUE(memcmp(header, "SQLite", 6) == 0);
    ASSERT_EQ(pj_ctx_ftell(ctx, fid), 6);
    ASSERT_EQ(pj_ctx_fseek(ctx, fid, 0, SEEK_SET), 0);
    ASSERT_EQ(pj_ctx_ftell(ctx, fid), 0);
    pj_ctx_fclose(ctx, fid);
    pj_ctx_free(ctx);
    EXPECT_TRUE(spy.gotInMyFOpen);
    EXPECT_TRUE(spy.gotInMyFRead);
    EXPECT_TRUE(spy.gotInMyFSeek);
    EXPECT_TRUE(spy.gotInMyFTell);
    EXPECT_TRUE(spy.gotInMyFClose);
=======
TEST(pj_transform_test, ob_tran_to_meter_as_dest) {
    auto src = pj_init_plus(
        "+ellps=WGS84 +a=57.29577951308232 +proj=eqc +lon_0=0.0 +no_defs");
    auto dst = pj_init_plus("+ellps=WGS84 +proj=ob_tran +o_proj=latlon "
                            "+o_lon_p=0.0 +o_lat_p=90.0 +lon_0=360.0 "
                            "+to_meter=0.0174532925199433 +no_defs");
    double x = 2 * DEG_TO_RAD;
    double y = 49 * DEG_TO_RAD;
    EXPECT_EQ(pj_transform(src, dst, 1, 0, &x, &y, nullptr), 0);
    EXPECT_NEAR(x, 2 * DEG_TO_RAD, 1e-12) << x / DEG_TO_RAD;
    EXPECT_NEAR(y, 49 * DEG_TO_RAD, 1e-12) << y / DEG_TO_RAD;
    pj_free(src);
    pj_free(dst);
}

// ---------------------------------------------------------------------------

TEST(pj_transform_test, ob_tran_to_meter_as_srouce) {
    auto src = pj_init_plus("+ellps=WGS84 +proj=ob_tran +o_proj=latlon "
                            "+o_lon_p=0.0 +o_lat_p=90.0 +lon_0=360.0 "
                            "+to_meter=0.0174532925199433 +no_defs");
    auto dst = pj_init_plus(
        "+ellps=WGS84 +a=57.29577951308232 +proj=eqc +lon_0=0.0 +no_defs");
    double x = 2 * DEG_TO_RAD;
    double y = 49 * DEG_TO_RAD;
    EXPECT_EQ(pj_transform(src, dst, 1, 0, &x, &y, nullptr), 0);
    EXPECT_NEAR(x, 2 * DEG_TO_RAD, 1e-12) << x / DEG_TO_RAD;
    EXPECT_NEAR(y, 49 * DEG_TO_RAD, 1e-12) << y / DEG_TO_RAD;
    pj_free(src);
    pj_free(dst);
>>>>>>> d76e6202
}

} // namespace<|MERGE_RESOLUTION|>--- conflicted
+++ resolved
@@ -616,7 +616,6 @@
 
 // ---------------------------------------------------------------------------
 
-<<<<<<< HEAD
 TEST(proj_api_h, default_fileapi) {
     auto ctx = pj_ctx_alloc();
     auto fid = pj_open_lib(ctx, "proj.db", "rb");
@@ -629,6 +628,23 @@
     ASSERT_EQ(pj_ctx_ftell(ctx, fid), 0);
     pj_ctx_fclose(ctx, fid);
     pj_ctx_free(ctx);
+}
+
+// ---------------------------------------------------------------------------
+
+TEST(pj_transform_test, ob_tran_to_meter_as_dest) {
+    auto src = pj_init_plus(
+        "+ellps=WGS84 +a=57.29577951308232 +proj=eqc +lon_0=0.0 +no_defs");
+    auto dst = pj_init_plus("+ellps=WGS84 +proj=ob_tran +o_proj=latlon "
+                            "+o_lon_p=0.0 +o_lat_p=90.0 +lon_0=360.0 "
+                            "+to_meter=0.0174532925199433 +no_defs");
+    double x = 2 * DEG_TO_RAD;
+    double y = 49 * DEG_TO_RAD;
+    EXPECT_EQ(pj_transform(src, dst, 1, 0, &x, &y, nullptr), 0);
+    EXPECT_NEAR(x, 2 * DEG_TO_RAD, 1e-12) << x / DEG_TO_RAD;
+    EXPECT_NEAR(y, 49 * DEG_TO_RAD, 1e-12) << y / DEG_TO_RAD;
+    pj_free(src);
+    pj_free(dst);
 }
 
 // ---------------------------------------------------------------------------
@@ -704,23 +720,7 @@
     EXPECT_TRUE(spy.gotInMyFSeek);
     EXPECT_TRUE(spy.gotInMyFTell);
     EXPECT_TRUE(spy.gotInMyFClose);
-=======
-TEST(pj_transform_test, ob_tran_to_meter_as_dest) {
-    auto src = pj_init_plus(
-        "+ellps=WGS84 +a=57.29577951308232 +proj=eqc +lon_0=0.0 +no_defs");
-    auto dst = pj_init_plus("+ellps=WGS84 +proj=ob_tran +o_proj=latlon "
-                            "+o_lon_p=0.0 +o_lat_p=90.0 +lon_0=360.0 "
-                            "+to_meter=0.0174532925199433 +no_defs");
-    double x = 2 * DEG_TO_RAD;
-    double y = 49 * DEG_TO_RAD;
-    EXPECT_EQ(pj_transform(src, dst, 1, 0, &x, &y, nullptr), 0);
-    EXPECT_NEAR(x, 2 * DEG_TO_RAD, 1e-12) << x / DEG_TO_RAD;
-    EXPECT_NEAR(y, 49 * DEG_TO_RAD, 1e-12) << y / DEG_TO_RAD;
-    pj_free(src);
-    pj_free(dst);
-}
-
-// ---------------------------------------------------------------------------
+}
 
 TEST(pj_transform_test, ob_tran_to_meter_as_srouce) {
     auto src = pj_init_plus("+ellps=WGS84 +proj=ob_tran +o_proj=latlon "
@@ -735,7 +735,6 @@
     EXPECT_NEAR(y, 49 * DEG_TO_RAD, 1e-12) << y / DEG_TO_RAD;
     pj_free(src);
     pj_free(dst);
->>>>>>> d76e6202
 }
 
 } // namespace